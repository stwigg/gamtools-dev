"""
<<<<<<< HEAD
The call windows module contains code for identifying positive
window from GAM sequencing data.
=======
Something here

.. _read_coverage_table:

Read Coverage Tables
--------------------

Read coverage tables are something else.

>>>>>>> b80d7712

"""

from __future__ import print_function
import sys
import os
from bisect import bisect_left

import pandas as pd
import numpy as np
from scipy.stats import scoreatpercentile, nbinom, norm
from scipy.optimize import fmin

# define plt as a global so that we can import
# matplotlib later if we need it
plt = None


def cumulative_neg_binom(x, n, p):
    """
    Get the cumulative probability distribution for a negative
    binomial, over an array of points x that are log-scaled.

    :param x: Points at which to calculate probability density
    :type x: :class:`~numpy.ndarray`
    :param int n: Number of trials (see :data:`~scipy.stats.nbinom`)
    :param int p: Probability of success (see :data:`~scipy.stats.nbinom`)
    :returns: Cumulative probability distribution over x
    """

    # x is in log, so transform it back
    x = list(10 ** x[1:])

    # Add the point 0.0
    x = [0.0] + x

    return nbinom.cdf(x, n, p)


def un_cumulative(x):
    """
    Take a cumulative probability distribution x and extract
    the underlying probability density function.

    :param x: A cumulative probability distribution.
    :type x: :class:`~numpy.ndarray`
    :returns: Probability density distribution
    """

    last = None
    new_x = []
    for i in x:
        if last is None:
            last = i
            continue
        new_x.append(i - last)
        last = i
    return np.array(new_x)


def sum_to_1(x):
    """
    Normalize an array x such that the sum of all values is 1.

    :param x: Input array
    :type x: :class:`~numpy.ndarray`
    :returns: Normalized version of x
    """

    return x / sum(x)


def neg_binomial(x, n, p):
    """
    Get the probability density for a negative binomial distribution.

    :param x: Edges of bins within which to calculate probability density
    :type x: :class:`~numpy.ndarray`
    :param int n: Number of trials (see :data:`~scipy.stats.nbinom`)
    :param int p: Probability of success (see :data:`~scipy.stats.nbinom`)
    :returns: Probability density over x. Return \
            array has one less value than x, as the first value of \
            the return array is the probability density between x[0] \
            and x[1].
    """

    bin_y = cumulative_neg_binom(x, n, p)
    bin_y = un_cumulative(bin_y)

    return sum_to_1(bin_y)


def normal(x, loc, scale):
    """
    Get the probability density for a normal distribution.

    :param x: Edges of bins within which to calculate probability density
    :type x: :class:`~numpy.ndarray`
    :param int loc: Mean of the distribution (see :data:`~scipy.stats.norm`)
    :param int scale: Standard deviation of the distribution \
            (see :data:`~scipy.stats.norm`)
    :returns: Probability density over x. Return \
            array has one less value than x, as the first value of \
            the return array is the probability density between x[0] \
            and x[1].
    """

    norm_y = norm.cdf(x, loc, scale)
    norm_y = un_cumulative(norm_y)
    return sum_to_1(norm_y)


def n_binom_plus_log_normal(params, x):
    """
    Composite probability density function for the sum of a lognormal
    distribution and a negative binomial distribution.

    params is a tuple of all parameters for both underlying distributions:

    params = bin_n, bin_p, nm_delta, nm_scale, size

    Parameters for the negative binomial distribution are:

    bin_n = Negative binomial number of trials (see :data:`~scipy.stats.nbinom`)
    bin_p = Negative binomial probability of success (see :data:`~scipy.stats.nbinom`)

    Parameters for the lognormal distribution are:

    nm_delta = Absolute difference between the mean of the lognormal distribution
    and the mean of the negative binomial distribution
    nm_scale = Standard deviation of the lognormal distribution

    The lognormal is parameterized in this particular way because
    we don't want any solutions where the mean of the lognormal is
    less than the mean of the negative binomial. By parameterizing the function
    such that the position of the lognormal is given as a distance from the
    mean of the negative binomial (nm_delta), we can impose that nm_delta
    is always treated as positive.

    The final parameter, size, gives the ratio between the two underlying
    probability distributions.

    :param x: Edges of bins within which to calculate probability density
    :type x: :class:`~numpy.ndarray`
    :param tuple params: Parameters of the composite function
    :returns: Cumulative probability distribution over x. Return \
            array has one less value than x, as the first value of \
            the return array is the probability density between x[0] \
            and x[1].
    """

    bin_n, bin_p, nm_delta, nm_scale, size = params

    bin_mean, bin_var = nbinom.stats(bin_n, bin_p)

    nm_loc = np.log10(bin_mean) + np.abs(nm_delta)

    bin_y = neg_binomial(x, bin_n, bin_p)

    norm_y = normal(x, nm_loc, nm_scale)

    sum_y = (bin_y * (1. - abs(size))) + (norm_y * abs(size))

    return sum_y / sum(sum_y)


def get_fdr_threshold(x, fdr, threshold):
    """
    Threshold a false-discovery rate distribution

    :param x: Positions at which false discovery rate is given
    :type x: :class:`~numpy.ndarray`
    :param fdr: False discovery rate (i.e. false positives divided by \
            total positives) at each position x.
    :type fdr: :class:`~numpy.ndarray`
    :param int threshold: Maximum false discovery rate at which to threshold
    :returns: Minimum values of x where fdr falls below the specified threshold.
    """

    threshold_index = bisect_left(fdr[::-1], threshold)
    return x[::-1][threshold_index - 1]


def squared_difference(params, my_function, x, y):
    """
    Get the squared difference between the output of an arbitrary function
    called with arbitrary parameters, and the expected output.

    This function is useful for fitting probability distributions (e.g
    using scipy's :data:`~scipy.optimize.fmin` function.

    :param tuple params: Tuple of parameters to be passed to my_function
    :param func my_function: Arbitrary function. Must accept exactly two \
            parameters, a tuple of parameters params and a numpy array x \
            of positions, and must itself return a numpy array.
    :param x: Positions to calculated the value of the function
    :type x: :class:`~numpy.ndarray`
    :param y: Expected value of the function at each position x.
    :type y: :class:`~numpy.ndarray`
    """

    z = my_function(params, x)
    diff = [d**2 for d in z - y]
    return sum(diff)


def mask_x_by_z(x, z):
    """
    Given two arrays x and z of equal length, return a list of the
    values from x excluding any where the corresponding value of z is
    0.

    :param x: Output values are taken from this array
    :type x: :class:`~numpy.ndarray`
    :param z: x[i] is excluded from the output if z[i] == 0
    :type z: :class:`~numpy.ndarray`
    """

    assert len(x) == len(z)

    return [xi for xi, zi in zip(x, z) if zi != 0]


def erode(coverage_data, prob):
    """
    Probabilistically erode a
    :ref:`read coverage table <read_coverage_table>`, to generate a new table
    with less total read coverage. Each entry in the table, representing a
    number of reads mapping to a given window, is replaced by a random value
    drawn from a binomial distribution where each of the original reads has a
    certain probability of detection.

    :param coverage_data: Read coverage table to erode.
    :param float prob: Amount by which to erode the original table (e.g. if \
            the original table had 1000 reads and prob is 0.7, the new table \
            will have approximately 700 reads.
    :returns: New :ref:`read coverage table <read_coverage_table>` \
            with eroded values
    """

    return coverage_data.astype(np.int32).apply(
        lambda x: np.random.binomial(x, prob))


def filter_data(x, percentile, no_zeros=True):
    """Remove data from an array which is below a certain
    percentile value. Optionally, if no_zeros is specified,
    also remove any zeros from the array.

    If removing values would result in returning an empty array,
    do nothing.

    :param x: Output values are taken from this array
    :type x: :class:`~numpy.ndarray`
    :param float percentile: Percentile at which to remove values \
            (e.g. if percentile=95.0, only the top 5% of values \
            are retained).
    :param bool no_zeros: If True, also discard any values equal \
            to zero from the output array.
    :returns: New array contining values from x that pass the filter.
    """

    percentile_score = scoreatpercentile(x, percentile)
    less_than_percentile = x < percentile_score

    if no_zeros:
        not_a_zero = x > 0

        # only keep points which are both less than percentile AND not a zero
        points_to_keep = map(all, zip(less_than_percentile, not_a_zero))

    else:
        points_to_keep = less_than_percentile

    out_data = x[points_to_keep]

    if len(out_data):

        return out_data

    elif no_zeros:

        return x[not_a_zero]

    else:

        return x


def threshold_n_binom(params, p_value, thresh_range=None):
    """
    Determine a p-value threshold for a composite negative binomial
    and lognormal distribution based only on the value of the negative
    binomial.

    :param tuple params: Tuple of parameters for a combined \
            negative/binomial (see :func:`~n_binom_plus_log_normal`)
    :param float p_value: P-value cut-off
    :param list thresh_range: Possible values to consider as a cut \
            off (default is 0-500).
    :returns: Position above which the integral of the negative \
            binomial is equal to the P-value cut-off.
    """

    if thresh_range is None:
        thresh_range = range(500)

    bin_n, bin_p, nm_delta, nm_scale, size = params

    bin_mean, bin_var = nbinom.stats(bin_n, bin_p)

    cumulative_dist = nbinom.cdf(thresh_range, bin_n, bin_p)

    prob_dist = sum_to_1(un_cumulative(cumulative_dist))
    index = bisect_left(prob_dist[::-1], p_value)
    return thresh_range[::-1][index]


def fit_histogram(breaks, counts, initial_params=None):
    """
    Fit a composite negative binomial and lognormal distribution
    to a histogram of read coverage per genomic window by
    least-squares minimization using the nelder-mead simplex
    algorithm.

    :param breaks: Array containing histogram bin edges.
    :type breaks: :class:`~numpy.ndarray`
    :param counts: Array containing the number of windows \
            falling into each histogram bin.
    :type counts: :class:`~numpy.ndarray`
    :param tuple initial_params: Initial guess for parameters \
            of the composite distribution (see \
            :func:`~n_binom_plus_log_normal`).
    :returns: Tuple of parameters representing the best-fit \
            distribution.
    """

    if initial_params is None:
        initial_params = (6.89799811e-01, 5.08503431e-01,
                          2.69945316, 0.23982432,
                          0.15)

    old_stdout = sys.stdout
    with open(os.devnull, "w") as sys.stdout:
        params = fmin(squared_difference,
                      initial_params,
                      (n_binom_plus_log_normal, breaks,
                       counts / float(sum(counts))),
                      xtol=0.00001, ftol=0.00001)
    sys.stdout = old_stdout
    return params


def get_fit_x(breaks, counts):
    """
    Get the x-values for plotting a fit based on the
    composite distribution.

    :param breaks: Array containing histogram bin edges.
    :type breaks: :class:`~numpy.ndarray`
    :param counts: Array containing the number of windows \
            falling into each histogram bin.
    :type counts: :class:`~numpy.ndarray`
    :returns: Array of x-values for plotting.
    """

    step = (breaks[1] - breaks[0]) / 2.
    fit_x = mask_x_by_z(breaks[:-1] + step, counts)
    return fit_x


def plot_combined_signal_noise(breaks, counts, params):
    """
    Plot a composite negative binomial and lognormal
    distribution.

    :param breaks: Array containing histogram bin edges.
    :type breaks: :class:`~numpy.ndarray`
    :param counts: Array containing the number of windows \
            falling into each histogram bin.
    :type counts: :class:`~numpy.ndarray`
    :param tuple params: Parameters of the composite \
            distribution (see  :func:`~n_binom_plus_log_normal`).
    """

    fit = sum(counts) * n_binom_plus_log_normal(params,
                                                breaks)

    fit_y = mask_x_by_z(fit, counts)

    fit_x = get_fit_x(breaks, counts)

    return plt.plot(fit_x, fit_y, 'ro')


def plot_lognormal(breaks, counts, params):
    """
    Given the parameters of a composite negative binomal
    and lognormal distribution, plot only the contribution
    of the lognormal.

    :param breaks: Array containing histogram bin edges.
    :type breaks: :class:`~numpy.ndarray`
    :param counts: Array containing the number of windows \
            falling into each histogram bin.
    :type counts: :class:`~numpy.ndarray`
    :param tuple params: Parameters of the composite \
            distribution (see  :func:`~n_binom_plus_log_normal`).
    """

    bin_n, bin_p, nm_delta, nm_scale, size = params

    bin_mean, bin_var = nbinom.stats(bin_n, bin_p)

    nm_loc = np.log10(bin_mean) + np.abs(nm_delta)

    gauss_y = normal(breaks, nm_loc, nm_scale)
    gauss_y = gauss_y * sum(counts) * abs(size)
    gauss_y = mask_x_by_z(gauss_y, counts)

    fit_x = get_fit_x(breaks, counts)

    return plt.plot(fit_x, gauss_y, color='yellow')


def plot_binom(breaks, counts, params):
    """
    Given the parameters of a composite negative binomal
    and lognormal distribution, plot only the contribution
    of the negative binomial.

    :param breaks: Array containing histogram bin edges.
    :type breaks: :class:`~numpy.ndarray`
    :param counts: Array containing the number of windows \
            falling into each histogram bin.
    :type counts: :class:`~numpy.ndarray`
    :param tuple params: Parameters of the composite \
            distribution (see  :func:`~n_binom_plus_log_normal`).
    """

    bin_n, bin_p, nm_delta, nm_scale, size = params

    bin_mean, bin_var = nbinom.stats(bin_n, bin_p)

    binom_y = neg_binomial(breaks, bin_n, bin_p)
    binom_y = binom_y * sum(counts) * (1. - abs(size))
    binom_y = mask_x_by_z(binom_y, counts)

    fit_x = get_fit_x(breaks, counts)

    return plt.plot(fit_x, binom_y, color='green')


def plot_legend(hist_patches,
                fit_patches,
                normal_patches,
                binom_patches,
                thresh_patch):
    """
    Make a legend for a plot of the composite fitting.
    """

    patches = (hist_patches[0],
               fit_patches[0],
               normal_patches[0],
               binom_patches[0],
               thresh_patch)

    labels = ('Coverage histogram',
              'Fitted values',
              'Signal distribution',
              'Noise distribution',
              'Threshold')

    plt.legend(patches, labels)


def prettify_plot(sample_name, fig):
    """
    Add titles and axis labels for a plot of the composite fitting.
    """

    fig.suptitle('Combined fit for {0}'.format(sample_name), fontsize=18)

    plt.ylabel('No of windows')
    plt.xlabel('No of reads')
    locs, labels = plt.xticks()
    labels = map(int, 10 ** locs)
    plt.xticks(locs, labels)


def plot_signal_and_noise_fitting(sample_name, fitting_results):
    """
    Make a plot of a composite negative binomial and lognormal
    distribution fit to a read coverage histogram.

    :param str sample_name: Name of the sample to plot.
    :param dict fitting_results: Dictionary of results returned \
            by :func:`~signal_and_noise_fitting`.
    """

    global plt

    if plt is None:
        try:
            from matplotlib import pyplot
            plt = pyplot
        except ImportError:
            raise ImportError('Plotting requires matplotlib to be installed.')

    fig = plt.figure(figsize=(16, 9))

    bar_width = (fitting_results['breaks'].max() -
                 fitting_results['breaks'].min()) / 50.
    hist_patches = plt.bar(
        fitting_results['breaks'][
            :-1],
        fitting_results['counts'],
        width=bar_width)

    fit_patches = plot_combined_signal_noise(fitting_results['breaks'],
                                             fitting_results['counts'],
                                             fitting_results['params'])

    normal_patches = plot_lognormal(fitting_results['breaks'],
                                    fitting_results['counts'],
                                    fitting_results['params'])

    binom_patches = plot_binom(fitting_results['breaks'],
                               fitting_results['counts'],
                               fitting_results['params'])

    thresh_patch = plt.axvline(
        np.log10(
            fitting_results['read_threshold']),
        color='black')

    plot_legend(hist_patches,
                fit_patches,
                normal_patches,
                binom_patches,
                thresh_patch)

    prettify_plot(sample_name, fig)


def signal_and_noise_fitting(sample_coverage_data):
    """
    Fit a composite negative binomial and lognormal
    distribution to set of read counts per genomic window.

    :param sample_coverage_data: Array of read counts per \
            genomic window.
    :type sample_coverage_data: :class:`~numpy.ndarray`
    :returns: Dictionary of fitting results.
    """

    counts, breaks = np.histogram(
        np.log10(
            filter_data(
                sample_coverage_data, 99.99)), bins=50)

    params = fit_histogram(breaks, counts)

    read_threshold = threshold_n_binom(params, 0.001)

    return {'read_threshold': read_threshold,
            'counts': counts,
            'breaks': breaks,
            'params': params}


def plot_fitting_and_save(sample_name, fitting_folder, sample_fitting_data):
    """
    Make a plot of a composite negative binomial and lognormal
    distribution fit to a read coverage histogram, then save the
    plot to a file.

    :param str sample_name: Name of the sample to plot.
    :param str fitting_folder: Path to the folder in which to save \
            the image.
    :param dict fitting_results: Dictionary of results returned \
            by :func:`~signal_and_noise_fitting`.
    """

    safe_sample_name = os.path.basename(sample_name)

    plot_signal_and_noise_fitting(sample_name, sample_fitting_data)

    plot_path = os.path.join(fitting_folder,
                             '{0}_fit.png'.format(safe_sample_name))

    if not os.path.isdir(fitting_folder):
        os.makedirs(fitting_folder)

    plt.savefig(plot_path)

    plt.close()


def do_coverage_thresholding(coverage_data, fitting_folder, fitting_function):
    """
    Given a :ref:`read coverage table <read_coverage_table>`, fit a composite negative binomial and
    lognormal distribution to the read coverage histogram for each individual
    NP. Using this distribution, determine a read coverage threshold to
    distinguish positive (signal) windows from negative (noise) windows.
    Finally, use the determined thresholds to convert the
    :ref:`read coverage table <read_coverage_table>` to a
    :ref:`segregation table <segregation_table>` giving the
    locations of positive windows for each NP.

    :param coverage_data: :ref:`read coverage table <read_coverage_table>`
    :param str fitting_folder: Path to the folder in which to save \
            images of each individual fit.
    :param func fitting_function: Function to use to determine a read \
            threshold for each NP.
    :returns: segregation_table (a :ref:`segregation table <segregation_table>`) and \
            fitting_data (a :class:`~pandas.DataFrame` of fitting \
            parameters for each NP).
    """

    fitting_list = []

    segregation_table = coverage_data.copy()

    for i, sample_name in enumerate(coverage_data.columns):

        sample_coverage_data = coverage_data.loc[:, sample_name]

        sample_fitting_data = fitting_function(sample_coverage_data)

        if fitting_folder is not None:

            plot_fitting_and_save(
                sample_name,
                fitting_folder,
                sample_fitting_data)

        above_threshold = coverage_data.loc[
            :, sample_name] > sample_fitting_data['read_threshold']

        segregation_table.loc[:, sample_name] = above_threshold.astype(int)

        fitting_list.append([sample_name] + sample_fitting_data.values())

        print(
            '{0} done (number {1}) threshold {2}'.format(
                sample_name,
                i + 1,
                sample_fitting_data['read_threshold']),
            file=sys.stderr)

    fitting_data = pd.DataFrame(
        fitting_list, columns=['Sample'] + sample_fitting_data.keys()
    )

    return segregation_table, fitting_data


def threshold_file(input_file, output_file,
                   fitting_folder, fitting_details_file, fitting_function):
    """
    Read a :ref:`read coverage table <read_coverage_table>` file and threshold
    each NP, to generate a :ref:`segregation table <segregation_table>`.

    :param str input_file: Path to \
            :ref:`read coverage table <read_coverage_table>`.
    :param str output_file: Path to save \
            :ref:`segregation table <segregation_table>`.
    :param fitting_folder: Path to save plots of each individual fit \
            (or None to skip saving fitting images).
    :type fitting_folder: str or None
    :param fitting_details_file: Path to save table of parameters for each \
            fit (or None to skip saving fitting table).
    :type fitting_details_file: str or None
    :param func fitting_function: Function to use for thresholding each NP.
    """

    coverage_data = pd.read_csv(input_file,
                                delim_whitespace=True, index_col=[0, 1, 2])

    segregation_matrix, fitting_data = do_coverage_thresholding(
        coverage_data, fitting_folder, fitting_function)

    segregation_matrix.to_csv(output_file, index=True, sep='\t')

    if fitting_details_file is not None:
        fitting_data.to_csv(fitting_details_file, sep='\t', index=False)


def threshold_from_args(args):
    """
    Wrapper function to pass arguments to threshold_file from argparse.
    """

    if args.macs:
        raise NotImplementedError('Thresholding using macs is not supported')

    else:
        threshold_file(args.coverage_file, args.output_file,
                       args.fitting_folder, args.details_file,
                       args.fitting_function)<|MERGE_RESOLUTION|>--- conflicted
+++ resolved
@@ -1,9 +1,6 @@
 """
-<<<<<<< HEAD
 The call windows module contains code for identifying positive
 window from GAM sequencing data.
-=======
-Something here
 
 .. _read_coverage_table:
 
@@ -11,8 +8,6 @@
 --------------------
 
 Read coverage tables are something else.
-
->>>>>>> b80d7712
 
 """
 
