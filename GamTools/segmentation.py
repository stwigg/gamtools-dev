import numpy as np
import pandas as pd
import itertools
import os
import glob
from .cosegregation import Dprime
from .cosegregation_frequency import cosegregation_frequency
#from EIYBrowse.filetypes.my5c_folder import My5CFolder, My5cFile

class InvalidChromError(Exception):
    """Exception to be raised when an invalid chromosome is specified"""
    pass

def open_segmentation(path_or_buffer):

    return pd.read_csv(path_or_buffer, 
                       index_col=[0,1,2], 
                       delim_whitespace=True)

<<<<<<< HEAD
=======
def cosegregation_frequency(samples):
    """Take a table of n columns and return the co-segregation frequencies"""

    if samples.shape[0] == 2:
        return fast_cosegregation_frequency(samples)

    counts_shape = (2,) * samples.shape[0] 

    counts = np.zeros(counts_shape)

    for s in samples.T:

        counts[tuple(s)] += 1

    return counts


def fast_cosegregation_frequency(samples):
    """Take a table of 2 columns and return the co-segregation frequencies"""

    coseg = np.product(samples, axis=0).sum()
    marga, margb = np.sum(samples, axis=1)

    return np.array([[len(samples[0]) - marga - margb + coseg,
                      margb - coseg],[
                      marga - coseg, 
                      coseg]])

>>>>>>> 81c959dd

def get_index_combinations(regions):

    indexes = []
    start = 0

    assert len(regions) > 1

    for region in regions:

        indexes.append(range(start, start + len(region)))
        start = max(indexes[-1]) + 1

    return itertools.product(*indexes)

def get_cosegregation_freqs(*regions):

    if len(regions) == 1:

        regions = regions * 2

    combinations = get_index_combinations(regions)

    full_data = np.concatenate(regions, axis=0).transpose().astype(int)
    
    def get_frequency(indices):

        return cosegregation_frequency(full_data[:, indices])

    result = map(get_frequency, combinations)

    result_shape = tuple([ len(region) for region in regions ]) + (2, ) * len(regions)

    freqs = np.array(result).reshape(result_shape)

    return freqs


def map_freqs(func, fqs):
    old_shape = fqs.shape
    half_point = len(old_shape) / 2
    flat_shape = tuple([ np.prod(old_shape[:half_point]) ]) + old_shape[half_point:]
    return np.array(map(func, fqs.reshape(flat_shape))).reshape(old_shape[:half_point])


def index_from_interval(segmentation_data, interval):

    chrom, start, stop = interval

    if not start < stop:
        raise ValueError('Interval start {0} larger than interval end {1}'.format(*interval))

    window_in_region = np.logical_and(
                            np.logical_and(
                                segmentation_data.index.get_level_values('stop') > start,
                                segmentation_data.index.get_level_values('start') < stop),
                                segmentation_data.index.get_level_values('chrom') == chrom)

    covered_windows = np.nonzero(window_in_region)[0]

    if not len(covered_windows):
        if not chrom in segmentation_data.index.levels[0]:
            raise InvalidChromError('{0} not found in the list of windows'.format(chrom))

    start_index = covered_windows[0]
    stop_index = covered_windows[-1] + 1

    return start_index, stop_index


def parse_location_string(loc_string):

    chrom_fields = loc_string.split(':')

    chrom = chrom_fields[0]

    if len(chrom_fields) == 1:

        start, stop = 0, np.Inf

    else:

        pos_fields = chrom_fields[1].split('-')

        start, stop = map(int, pos_fields)

    return chrom, start, stop


def index_from_location_string(segmentation_data, loc_string):

    interval = parse_location_string(loc_string)

    return index_from_interval(segmentation_data, interval)


def region_from_location_string(segmentation_data, loc_string):

    ix_start, ix_stop = index_from_location_string(segmentation_data, loc_string)

    return segmentation_data.iloc[ix_start:ix_stop,]


def get_matrix(segmentation_data, *location_strings, **kwargs):

    def get_region(loc_string):

        return region_from_location_string(segmentation_data, loc_string)

    regions = map(get_region, location_strings)

    return get_matrix_from_regions(*regions, **kwargs)


def get_matrix_from_regions(*regions, **kwargs):

    defaults = {'method' : Dprime,
               }

    defaults.update(kwargs)
    
    method = defaults['method']

    freqs = get_cosegregation_freqs(*regions)

    matrix = map_freqs(method, freqs)

    return matrix


def get_marginals(region):
    return region.sum(axis=1).astype(float) / region.count(axis=1).astype(float)


def map_sample_name_to_column(segmentation_data):

    name_mapping = { }

    for c in segmentation_data.columns:

        name_mapping[os.path.basename(c).split('.')[0]] = c  

    return name_mapping

class GamSegmentationFile(object):
    """Panel for displaying a continuous signal (e.g. ChIP-seq) across a genomic region"""
    def __init__(self, segmentation_path, method=Dprime):
        super(GamSegmentationFile, self).__init__()

        self.data = open_segmentation(segmentation_path)
        self.method = method
    
    def interactions(self, feature):
        
        interval = feature.chrom, feature.start, feature.stop
        ix_start, ix_stop = index_from_interval(self.data, interval)
        region = self.data.iloc[ix_start:ix_stop,]
                
        return get_matrix_from_regions(region, method=self.method), feature

class TooManyFilesError(Exception):
    pass

class NoFilesError(Exception):
    pass

"""
class GamNpzFolder(My5CFolder):
    def __init__(self, folder_path):
        
        self.folder_path = folder_path
        self.file_class = GamNpzFile
        
    def find_chrom_file(self, chrom):
        
        search_string = '*{0}[_\.]*npz'.format(chrom)
        
        found_files = glob.glob(os.path.join(self.folder_path, search_string))
        
        if len(found_files) > 1:
            raise TooManyFilesError('folder containing npzs must have only one npz per chromosome. Found {0}'.format(found_files))
        elif not found_files:
            raise NoFilesError('No npz file found matching {0} with search string "{1}"'.format(chrom, search_string))
            
        return found_files[0]
    
class GamNpzFile(My5cFile):

    def __init__(self, file_path):
        
        data = np.load(file_path)
        self.interactions = data['scores']
        self.windows = self.format_windows(data['windows'])
        
    def format_windows(self, windows):
        
        def format_window(window):
            
            chrom = window[0]
            start, stop = map(int, window[1:])
            return chrom, start, stop
        
        return pd.MultiIndex.from_tuples(map(format_window, windows),
                                         names=['chrom', 'start', 'stop'])
    """<|MERGE_RESOLUTION|>--- conflicted
+++ resolved
@@ -17,8 +17,6 @@
                        index_col=[0,1,2], 
                        delim_whitespace=True)
 
-<<<<<<< HEAD
-=======
 def cosegregation_frequency(samples):
     """Take a table of n columns and return the co-segregation frequencies"""
 
@@ -46,8 +44,6 @@
                       margb - coseg],[
                       marga - coseg, 
                       coseg]])
-
->>>>>>> 81c959dd
 
 def get_index_combinations(regions):
 
