--- conflicted
+++ resolved
@@ -4,11 +4,7 @@
 import os
 import glob
 from .cosegregation import Dprime
-<<<<<<< HEAD
-=======
-import pybedtools
 from EIYBrowse.filetypes.my5c_folder import My5CFolder, My5cFile
->>>>>>> 993e0c4c
 
 class InvalidChromError(Exception):
     """Exception to be raised when an invalid chromosome is specified"""
@@ -235,35 +231,4 @@
             return chrom, start, stop
         
         return pd.MultiIndex.from_tuples(map(format_window, windows),
-<<<<<<< HEAD
-                                         names=['chrom', 'start', 'stop'])
-    
-    def index_from_interval(self, feature):
-
-        window_in_region = np.logical_and(
-                                np.logical_and(
-                                    self.windows.get_level_values('start') >= feature.start,
-                                    self.windows.get_level_values('stop') <= feature.stop),
-                                    self.windows.get_level_values('chrom') == feature.chrom)
-
-        covered_windows = np.nonzero(window_in_region)[0]
-        start_index = covered_windows[0]
-        stop_index = covered_windows[-1] + 1 
-
-        return start_index, stop_index
-
-    def get_interactions(self, feature):
-        
-        start, stop = self.index_from_interval(feature)
-        
-        return self.interactions[start:stop, start:stop], self.indices_to_interval(start, stop)
-    
-    def indices_to_interval(self, start, stop):
-        
-        import pybedtools
-        start_window = self.windows[start]
-        stop_window = self.windows[stop - 1]
-        return pybedtools.Interval(start_window[0], start_window[1], stop_window[2])
-=======
-                                         names=['chrom', 'start', 'stop'])
->>>>>>> 993e0c4c
+                                         names=['chrom', 'start', 'stop'])